/******************************************************************
*
* PathTracing.cpp
*
* Description: This program demonstrates global illumination rendering
* based on the path tracing method. The intergral in the rendering
* equation is approximated via Monte-Carlo integration; explicit 
* direct lighting is included to improve quality; the rendered image 
* is saved in PPM format.
*
* The code is largely based on the software smallpt by Kevin Beason,
* released under the MIT License.
*
* Advanced Computer Graphics Proseminar WS 2015
* 
* Interactive Graphics and Simulation Group
* Institute of Computer Science
* University of Innsbruck
*
*******************************************************************/

//object loader
#define TINYOBJLOADER_IMPLEMENTATION // define this in only *one* source
#include "tiny_obj_loader.h"

/* Standard includes */
#include <cmath>   
#include <cstdlib> 
#include <iostream>
#include <fstream>
#ifdef _WIN32
#include "drand48.h"
#define M_PI 3.14159265358979323846
#define M_1_PI   0.31830988618379067154
#endif
<<<<<<< HEAD

=======
>>>>>>> 2df969bb

using namespace std;


/*------------------------------------------------------------------
| Struct for standard Vector operations in 3D 
| (used for points, vectors, and colors)
------------------------------------------------------------------*/
struct Vector 
{        
    double x, y, z;           /* Position XYZ or color RGB */

    Vector(const Vector &b) : x(b.x), y(b.y), z(b.z) {}
    Vector(double x_=0, double y_=0, double z_=0) : x(x_), y(y_), z(z_) {}
    
    Vector operator+(const Vector &b) const 
    {
        return Vector(x + b.x, y + b.y, z + b.z);
    }

    Vector operator-(const Vector &b) const
    {
        return Vector(x - b.x, y - b.y, z - b.z);
    }

    Vector operator/(double c) const 
    {
        return Vector(x / c, y / c, z / c);
    }

    Vector operator*(double c) const 
    {
        return Vector(x * c, y * c, z * c);
    }

    friend Vector operator*(double c, const Vector &b) 
    { 
        return b * c; 
    }

    Vector MultComponents(const Vector &b) const
    {
        return Vector(x * b.x, y * b.y, z * b.z);
    }

    const Vector Normalized() const
    {
        return Vector(x, y, z) / sqrt(x*x + y*y + z*z);
    }

    const double Dot(const Vector &b) const 
    {
        return x * b.x + y * b.y + z * b.z;
    }

    const Vector Cross(const Vector &b) const
    {
        return Vector((y * b.z) - (z * b.y), 
                      (z * b.x) - (x * b.z), 
                      (x * b.y) - (y * b.x));
    }
     
    const double Max() 
    {
        return fmax(x, fmax(x, y));
    }

    Vector& clamp() 
    {
        x = x<0 ? 0.0 : x>1.0 ? 1.0 : x;
        y = y<0 ? 0.0 : y>1.0 ? 1.0 : y;
        z = z<0 ? 0.0 : z>1.0 ? 1.0 : z;
        return *this;   
    }
};

typedef Vector Color;
const Color BackgroundColor(0.0, 0.0, 0.0);

/*------------------------------------------------------------------
| Structure for rays (e.g. viewing ray, path tracing)
------------------------------------------------------------------*/
struct Ray 
{
    Vector org, dir;    /* Origin and direction */
    Ray(const Vector org_, const Vector &dir_) : org(org_), dir(dir_) {}
};


/*------------------------------------------------------------------
| Struct holds pixels/colors of rendered image
------------------------------------------------------------------*/
struct Image 
{
    int width, height;
    Color *pixels;

    Image(int _w, int _h) : width(_w), height(_h) 
    {
        pixels = new Color[width * height];        
    }

    Color getColor(int x, int y) 
    {
        int image_index = (height-y-1) * width + x; 
        return pixels[image_index];
    }

    void setColor(int x, int y, const Color &c) 
    {
        int image_index = (height-y-1) * width + x; 
        pixels[image_index] = c;
    }

    void addColor(int x, int y, const Color &c) 
    {
        int image_index = (height-y-1) * width + x; 
        pixels[image_index] = pixels[image_index] + c;
    }

    int toInteger(double x)
    { 
        /* Clamp to [0,1] */
        if (x<0.0)
            x = 0.0;        
        
        if (x>1.0)
            x = 1.0;             

        /* Apply gamma correction and convert to integer */
        return int(pow(x,1/2.2)*255+.5); 
    }

    void Save(const string &filename) 
    {
        /* Save image in PPM format */
        FILE *f = fopen(filename.c_str(), "wb");
        fprintf(f, "P3\n%d %d\n%d\n", width, height, 255);
        for (int i = 0; i < width * height; i++)
            fprintf(f,"%d %d %d ", toInteger(pixels[i].x), 
                                   toInteger(pixels[i].y), 
                                   toInteger(pixels[i].z));
        fclose(f);
    }
};



/*------------------------------------------------------------------
| Scene objects are spheres; material either perfectly diffuse, 
| specular (mirror reflection) or transparent (refraction/reflection)
| (DIFFuse, SPECular, REFRactive)
------------------------------------------------------------------*/
enum Refl_t { DIFF, SPEC, REFR, GLOSSY, TRANS }; 

struct Sphere 
{
    double radius;       
    Vector position; 
    Color emission, color;      
    Refl_t refl;     
    
    Sphere(double radius_, Vector position_, Vector emission_, 
           Vector color_, Refl_t refl_):
           radius(radius_), position(position_), emission(emission_), 
           color(color_), refl(refl_) {}

    double Intersect(const Ray &ray) const 
    { 
        /* Check for ray-sphere intersection by solving for t:
            t^2*d.d + 2*t*(o-p).d + (o-p).(o-p) - R^2 = 0 */
        Vector op = position - ray.org; 
        double eps = 1e-4;
        double b = op.Dot(ray.dir);
        double radicant = b*b - op.Dot(op) + radius*radius;
        if (radicant < 0.0) 
            return 0.0;      /* No intersection */
        else   
            radicant = sqrt(radicant);
        
        double t;
        t = b - radicant;    /* Check smaller root first */
        if(t > eps)
            return t;
        
        t = b + radicant;
        if(t > eps)          /* Check second root */
            return t;
        
        return 0.0;          /* No intersection in ray direction */  
    }
};

/******************************************************************
* Hard-coded scene definition: the geometry is composed of spheres
* (i.e. Cornell box walls are part of very large spheres). 
* These are defined by:
* - radius, center 
* - emitted light (light sources), surface reflectivity (~color), 
*   material
*******************************************************************/
Sphere spheres[] = 
{
    Sphere( 1e5, Vector( 1e5  +1,      40.8,      81.6),  Vector(), Vector(.75,.25,.25), DIFF), /* Left wall */
    Sphere( 1e5, Vector(-1e5 +99,      40.8,      81.6),  Vector(), Vector(.25,.25,.75), DIFF), /* Rght wall */
    Sphere( 1e5, Vector(      50,      40.8,       1e5),  Vector(), Vector(.75,.75,.75), DIFF), /* Back wall */
    Sphere( 1e5, Vector(      50,      40.8, -1e5 +170),  Vector(), Vector(),            DIFF), /* Front wall */
    Sphere( 1e5, Vector(      50,       1e5,      81.6),  Vector(), Vector(.75,.75,.75), DIFF), /* Floor */
    Sphere( 1e5, Vector(      50,-1e5 +81.6,      81.6),  Vector(), Vector(.75,.75,.75), DIFF), /* Ceiling */

    Sphere(16.5, Vector(27, 16.5, 47), Vector(), Vector(1,1,1)*.999,  SPEC), /* Mirror sphere */
    Sphere(10.5, Vector(50, 16.5, 105), Vector(), Vector(1,1,1)*.999,  GLOSSY), /* Glossy sphere */
    Sphere(16.5, Vector(73, 16.5, 78), Vector(), Vector(1,1,1)*.999,  REFR), /* Glas sphere */

    Sphere( 1.5, Vector(50, 81.6-16.5, 81.6), Vector(4,4,4)*100, Vector(), DIFF), /* Light */
};


/******************************************************************
* Check for closest intersection of a ray with the scene;
* returns true if intersection is found, as well as ray parameter
* of intersection and id of intersected object
*******************************************************************/
bool Intersect(const Ray &ray, double &t, int &id)
{
    const int n = int(sizeof(spheres) / sizeof(Sphere));
    t = 1e20;

    for (int i = 0; i < n; i ++) 
    {
        double d = spheres[i].Intersect(ray);
        if (d > 0.0  && d < t) 
        {
            t = d;
            id = i;
        }
    }
    return t < 1e20;
}


/******************************************************************
* Recursive path tracing for computing radiance via Monte-Carlo
* integration; only considers perfectly diffuse, specular or 
* transparent materials; 
* after 5 bounces Russian Roulette is used to possibly terminate rays;  
* emitted light from light source only included on first direct hit 
* (possibly via specular reflection, refraction), controlled by 
* parameter E = 0/1;  
* on diffuse surfaces light sources are explicitely sampled;
* for transparent objects, Schlick's approximation is employed;
* for first 3 bounces obtain reflected and refracted component,
* afterwards one of the two is chosen randomly   
*******************************************************************/
Color Radiance(const Ray &ray, int depth, int E)
{
    depth++;

    int numSpheres = int(sizeof(spheres) / sizeof(Sphere));

    double t;                               
    int id = 0;  
                             
    if (!Intersect(ray, t, id))   /* No intersection with scene */
        return BackgroundColor; 

    const Sphere &obj = spheres[id];     

    Vector hitpoint = ray.org + ray.dir * t;    /* Intersection point */
    Vector normal = (hitpoint - obj.position).Normalized();  /* Normal at intersection */ 
    Vector nl = normal;

    /* Obtain flipped normal, if object hit from inside */
    if (normal.Dot(ray.dir) >= 0) 
        nl = nl*-1.0;

    Color col = obj.color; 

    /* Maximum RGB reflectivity for Russian Roulette */
    double p = col.Max();

    if (depth > 5 || !p)   /* After 5 bounces or if max reflectivity is zero */
    {
        if (drand48() < p)            /* Russian Roulette */
            col = col * (1/p);        /* Scale estimator to remain unbiased */
        else 
            return obj.emission * E;  /* No further bounces, only return potential emission */
    }

    if (obj.refl == DIFF)
    {                  
        /* Compute random reflection vector on hemisphere */
        double r1 = 2.0 * M_PI * drand48(); 
        double r2 = drand48(); 
        double r2s = sqrt(r2); 
        
        /* Set up local orthogonal coordinate system u,v,w on surface */
        Vector w = nl; 
        Vector u;
        
        if(fabs(w.x) > .1)
            u = Vector(0.0, 1.0, 0.0);
        else
            u = (Vector(1.0, 0.0, 0.0).Cross(w)).Normalized(); 

        Vector v = w.Cross(u);  

        /* Random reflection vector d */
        Vector d = (u * cos(r1) * r2s + 
                    v * sin(r1) * r2s + 
                    w * sqrt(1 - r2)).Normalized();  

        /* Explicit computation of direct lighting */
        Vector e;
        for (int i = 0; i < numSpheres; i ++)
        {
            const Sphere &sphere = spheres[i];
            if (sphere.emission.x <= 0 && sphere.emission.y <= 0 && sphere.emission.z <= 0) 
                continue; /* Skip objects that are not light sources */
      
            /* Randomly sample spherical light source from surface intersection */

            /* Set up local orthogonal coordinate system su,sv,sw towards light source */
            Vector sw = sphere.position - hitpoint;
            Vector su;
            
            if(fabs(sw.x) > 0.1)
                su = Vector(0.0, 1.0, 0.0);
            else
                su = Vector(1.0, 0.0, 0.0);

            su = (su.Cross(w)).Normalized();
            Vector sv = sw.Cross(su);

            /* Create random sample direction l towards spherical light source */
            double cos_a_max = sqrt(1.0 - sphere.radius * sphere.radius / 
                                    (hitpoint - sphere.position).Dot(hitpoint-sphere.position));
            double eps1 = drand48();
            double eps2 = drand48();
            double cos_a = 1.0 - eps1 + eps1 * cos_a_max;
            double sin_a = sqrt(1.0 - cos_a * cos_a);
            double phi = 2.0*M_PI * eps2;
            Vector l = su * cos(phi) * sin_a + 
                       sv * sin(phi) * sin_a + 
                       sw * cos_a;
            l = l.Normalized();

            /* Shoot shadow ray, check if intersection is with light source */
            if (Intersect(Ray(hitpoint,l), t, id) && id==i)
            {  
                double omega = 2*M_PI * (1 - cos_a_max);

                /* Add diffusely reflected light from light source; note constant BRDF 1/PI */
                e = e + col.MultComponents(sphere.emission * l.Dot(nl) * omega) * M_1_PI; 
            }
        }
   
        /* Return potential light emission, direct lighting, and indirect lighting (via
           recursive call for Monte-Carlo integration */      
        return obj.emission * E + e + col.MultComponents(Radiance(Ray(hitpoint,d), depth, 0));
    } 
    else if (obj.refl == SPEC) 
    {  
        /* Return light emission mirror reflection (via recursive call using perfect
           reflection vector) */
        return obj.emission + 
            col.MultComponents(Radiance(Ray(hitpoint, ray.dir - normal * 2 * normal.Dot(ray.dir)),
                               depth, 1));
    }
	//TODO glossy
    else if (obj.refl == GLOSSY) 
    {  
        /* Return light emission mirror reflection (via recursive call using perfect
           reflection vector) */
        return obj.emission + 
            col.MultComponents(Radiance(Ray(hitpoint, ray.dir - normal * 2 * normal.Dot(ray.dir)),
                               depth, 1));
    }

    /* Otherwise object transparent, i.e. assumed dielectric glass material */
    Ray reflRay (hitpoint, ray.dir - normal * 2 * normal.Dot(ray.dir));  /* Prefect reflection */  
    bool into = normal.Dot(nl) > 0;       /* Bool for checking if ray from outside going in */
    double nc = 1;                        /* Index of refraction of air (approximately) */  
    double nt = 1.5;                      /* Index of refraction of glass (approximately) */
    double nnt;

    if(into)      /* Set ratio depending on hit from inside or outside */
        nnt = nc/nt;
    else
        nnt = nt/nc;

    double ddn = ray.dir.Dot(nl);
    double cos2t = 1 - nnt * nnt * (1 - ddn*ddn);

    /* Check for total internal reflection, if so only reflect */
    if (cos2t < 0)  
        return obj.emission + col.MultComponents( Radiance(reflRay, depth, 1));

    /* Otherwise reflection and/or refraction occurs */
    Vector tdir;

    /* Determine transmitted ray direction for refraction */
    if(into)
        tdir = (ray.dir * nnt - normal * (ddn * nnt + sqrt(cos2t))).Normalized();
    else
        tdir = (ray.dir * nnt + normal * (ddn * nnt + sqrt(cos2t))).Normalized();

    /* Determine R0 for Schlick's approximation */
    double a = nt - nc;
    double b = nt + nc;
    double R0 = a*a / (b*b);
  
    /* Cosine of correct angle depending on outside/inside */
    double c;
    if(into)
        c = 1 + ddn;
    else
        c = 1 - tdir.Dot(normal);

    /* Compute Schlick's approximation of Fresnel equation */ 
    double Re = R0 + (1 - R0) *c*c*c*c*c;   /* Reflectance */
    double Tr = 1 - Re;                     /* Transmittance */

    /* Probability for selecting reflectance or transmittance */
    double P = .25 + .5 * Re;
    double RP = Re / P;         /* Scaling factors for unbiased estimator */
    double TP = Tr / (1 - P);

    if (depth < 3)   /* Initially both reflection and trasmission */
        return obj.emission + col.MultComponents(Radiance(reflRay, depth, 1) * Re + 
                                                 Radiance(Ray(hitpoint, tdir), depth, 1) * Tr);
    else             /* Russian Roulette */ 
        if (drand48() < P)
            return obj.emission + col.MultComponents(Radiance(reflRay, depth, 1) * RP);
        else
            return obj.emission + col.MultComponents(Radiance(Ray(hitpoint,tdir), depth, 1) * TP);
}


/******************************************************************
* Main routine: Computation of path tracing image (2x2 subpixels)
* Key parameters
* - Image dimensions: width, height 
* - Number of samples per subpixel (non-uniform filtering): samples 
* Rendered result saved as PPM image file
*******************************************************************/

int main(int argc, char *argv[]) 
{
    int width = 1024;
    int height = 768;
    int samples = 1;

    if(argc == 2)
        samples = atoi(argv[1]);
     
    /* Set camera origin and viewing direction (negative z direction) */
    Ray camera(Vector(50.0, 52.0, 295.6), Vector(0.0, -0.042612, -1.0).Normalized());

    /* Image edge vectors for pixel sampling */
    Vector cx = Vector(width * 0.5135 / height);
    Vector cy = (cx.Cross(camera.dir)).Normalized() * 0.5135;

    /* Final rendering */
    Image img(width, height);

    /* Loop over image rows */
    for (int y = 0; y < height; y ++) 
    { 
        cout << "\rRendering (" << samples * 4 << " spp) " << (100.0 * y / (height - 1)) << "%     ";
        srand(y * y * y);
 
        /* Loop over row pixels */
        for (int x = 0; x < width; x ++)  
        {
            img.setColor(x, y, Color());
 
            /* 2x2 subsampling per pixel */
            for (int sy = 0; sy < 2; sy ++) 
            {
                for (int sx = 0; sx < 2; sx ++) 
                {
                    Color accumulated_radiance = Color();

                    /* Compute radiance at subpixel using multiple samples */
                    for (int s = 0; s < samples; s ++) 
                    {
                        const double r1 = 2.0 * drand48();
                        const double r2 = 2.0 * drand48();

                        /* Transform uniform into non-uniform filter samples */
                        double dx;
                        if (r1 < 1.0)
                            dx = sqrt(r1) - 1.0;
                        else
                            dx = 1.0 - sqrt(2.0 - r1);

                        double dy;
                        if (r2 < 1.0)
                            dy = sqrt(r2) - 1.0;
                        else
                            dy = 1.0 - sqrt(2.0 - r2);
        
                        /* Ray direction into scene from camera through sample */
                        Vector dir = cx * ((x + (sx + 0.5 + dx) / 2.0) / width - 0.5) +
                                     cy * ((y + (sy + 0.5 + dy) / 2.0) / height - 0.5) + 
                                     camera.dir;
                        
                        /* Extend camera ray to start inside box */
                        Vector start = camera.org + dir * 130.0;

                        dir = dir.Normalized();

                        /* Accumulate radiance */
                        accumulated_radiance = accumulated_radiance + 
                            Radiance( Ray(start, dir), 0, 1) / samples;
                    } 
                    
                    accumulated_radiance = accumulated_radiance.clamp() * 0.25;

                    img.addColor(x, y, accumulated_radiance);
                }
            }
        }
    }
    cout << endl;

    img.Save(string("image.ppm"));
}<|MERGE_RESOLUTION|>--- conflicted
+++ resolved
@@ -33,10 +33,6 @@
 #define M_PI 3.14159265358979323846
 #define M_1_PI   0.31830988618379067154
 #endif
-<<<<<<< HEAD
-
-=======
->>>>>>> 2df969bb
 
 using namespace std;
 
