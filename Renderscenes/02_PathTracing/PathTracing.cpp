--- conflicted
+++ resolved
@@ -197,13 +197,10 @@
     Vector position;
     Color emission, color;      
     Refl_t refl;
-<<<<<<< HEAD
+    double glossiness_factor; // between 0.0 (very glossy) and 1.0 (mirror)
+	double translucency_factor; // between 0.0 (translucent) and 1.0 (not translucent)
+
     virtual Vector getNormalAtPoint(Vector point) const = 0;
-=======
-	double glossiness_factor; // between 0.0 (very glossy) and 1.0 (mirror)
-	double translucency_factor; // between 0.0 (translucent) and 1.0 (not translucent)
-	
->>>>>>> d612b128
     virtual double Intersect(const Ray &ray) const = 0;
 };
 
@@ -252,16 +249,8 @@
     Vector normal;
 
 	//create a triangle, diagonal edge is calculated from 2 given edges
-<<<<<<< HEAD
-	Triangle(Vector p0_, Vector a_, Vector b_, Vector normal_, Color emission_, Color color_, Refl_t refl_):
+	Triangle(Vector p0_, Vector a_, Vector b_, Vector normal_, Color emission_, Color color_, Refl_t refl_, double glossy_factor = 0.5, double trans_factor = 0.5):
     Geom((p0 + (p0+edge_a) + (p0+edge_b)) / 3, emission_, color_, refl_), p0(p0_), edge_a(a_), edge_b(b_), normal(normal_)
-=======
-	Triangle(const Vector p0_,
-		const Vector &a_, const Vector &b_,
-        Vector position_,
-		const Color &emission_, const Color &color_, Refl_t refl_, double glossy_factor = 0.5, double trans_factor = 0.5) :
-		Geom(position_, emission_, color_, refl_, glossy_factor, trans_factor), p0(p0_), edge_a(a_), edge_b(b_)
->>>>>>> d612b128
     {
 		edge_c = edge_a - edge_b; //diagonal edge from point b to point a
 		/*normal = edge_a.Cross(edge_b);
@@ -332,14 +321,9 @@
     Sphere( 1e5, Vector(      50,-1e5 +81.6,      81.6),  Vector(), Vector(.75,.75,.75), DIFF), /* Ceiling */
 
     Sphere(16.5, Vector(27, 16.5, 47), Vector(), Vector(1,1,1)*.999,  SPEC), /* Mirror sphere */
-<<<<<<< HEAD
-    Sphere(10.5, Vector(50, 16.5, 105), Vector(), Vector(1,1,1)*.999,  GLOSSY), /* Glossy sphere */
-    Sphere(16.5, Vector(73, 16.5, 78), Vector(), Vector(1,1,1)*.999,  REFR), /* Glass sphere */
-=======
     Sphere(10.5, Vector(50, 16.5, 105), Vector(), Vector(1,1,1)*.999,  GLOSSY, 0.8), /* Glossy sphere */
 	Sphere(10.5, Vector(10.5, 50.0, 105), Vector(), Vector(1,1,1)*.999,  TRANS, 1, 0.8), /* Transluscent sphere */
-    Sphere(16.5, Vector(73, 16.5, 78), Vector(), Vector(1,1,1)*.999,  REFR), /* Glas sphere */
->>>>>>> d612b128
+    Sphere(16.5, Vector(73, 16.5, 78), Vector(), Vector(1,1,1)*.999,  REFR), /* Glass sphere */
 
     Sphere( 1.5, Vector(50, 81.6-16.5, 81.6), Vector(4,4,4)*100, Vector(), DIFF), /* Light */
 };
@@ -595,13 +579,6 @@
             col.MultComponents(Radiance(Ray(hitpoint, ray.dir - normal * 2 * normal.Dot(ray.dir)),
                                depth, 1));
     }
-<<<<<<< HEAD
-	//TODO glossy
-    else if (obj->refl == GLOSSY) 
-    {  
-        return obj->emission + col.MultComponents(Radiance(Ray(hitpoint, ray.dir - normal * 2 * normal.Dot(ray.dir)),
-                                   depth, 1));
-=======
 	else if (obj->refl == GLOSSY) 
     { 
 		Vector perfectReflectionDirectionN = (ray.dir - normal * 2 * normal.Dot(ray.dir)).Normalized();
@@ -622,7 +599,6 @@
 		}
 		//could shoot more rays, but the result is not worth the additional rendering time
 		return obj->emission;
->>>>>>> d612b128
     }
 
     /* Otherwise object transparent or translucent, i.e. assumed dielectric glass material */
